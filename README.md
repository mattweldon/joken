--- conflicted
+++ resolved
@@ -63,13 +63,8 @@
       nil
     end
 
-<<<<<<< HEAD
-    def validate_claim(:exp, payload, options) do
-      Joken.Config.validate_time_claim(payload, :exp, "Token expired", fn(expires_at, now) -> expires_at > now end)
-=======
     def validate_claim(:exp, payload) do
       Joken.Config.validate_time_claim(payload, "exp", "Token expired", fn(expires_at, now) -> expires_at > now end)
->>>>>>> 9aaffa1c
     end
 
     def validate_claim(_, _, _) do
