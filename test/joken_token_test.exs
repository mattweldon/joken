--- conflicted
+++ resolved
@@ -67,32 +67,7 @@
     assert {:ok, _} = Joken.Token.decode(@secret, @poison_json_module, @unsorted_payload_token)
   end
 
-<<<<<<< HEAD
-=======
-  test "expiration (exp)" do
-    {:ok, token} = Joken.Token.encode(@secret, @poison_json_module, @payload, :HS256, %{ exp: Joken.Utils.get_current_time() + 300 })
-    {status, _} = Joken.Token.decode(@secret, @poison_json_module, token, :HS256)
-    assert(status == :ok) 
-
-    {:ok, token} = Joken.Token.encode(@secret, @poison_json_module, @payload, :HS256, %{ exp: Joken.Utils.get_current_time() - 300 })
-    {status, mesg} = Joken.Token.decode(@secret, @poison_json_module, token, :HS256)
-    assert(status == :error) 
-    assert(mesg == "Token expired") 
-  end
-
-  test "valid iat claim" do
-    {:ok, token} = Joken.Token.encode(@secret, @poison_json_module, @payload, :HS256, %{ iat: Joken.Utils.get_current_time() - 300 })
-    assert {:ok, _} = Joken.Token.decode(@secret, @poison_json_module, token, :HS256)
-
-    # up to 60 seconds clock skew okay
-    {:ok, token} = Joken.Token.encode(@secret, @poison_json_module, @payload, :HS256, %{ iat: Joken.Utils.get_current_time() + 55 })
-    assert {:ok, _} = Joken.Token.decode(@secret, @poison_json_module, token, :HS256)
-
-    {:ok, token} = Joken.Token.encode(@secret, @poison_json_module, @payload, :HS256, %{ iat: Joken.Utils.get_current_time() + 300 })
-    assert {:error, "Token not valid yet"} = Joken.Token.decode(@secret, @poison_json_module, token, :HS256)
-  end
-
->>>>>>> 02f29b3f
+
   test "error with invalid algorithm" do
     {:error, message} = Joken.Token.encode(@secret, @poison_json_module, @payload, :HS1024)
     assert message == "Unsupported algorithm"
