defmodule Joken do
  alias Joken.Token
  alias Joken.Signer

  @moduledoc """
  Joken is the main API for configuring JWT token generation and 
  validation.

  All you need to generate a token is a `Joken.Token` struct with proper values. 
  There you can set:
  - json_module: choose your JSON library (currently supports Poison | JSX)
  - signer: a map that tells the underlying system how to sign and verify your 
  tokens
  - validations: a map of claims keys to function validations
  - claims: the map of values you want encoded in a token
  - token: the compact representation of a JWT token
  - error: message indicating why a sign/verify operation failed

  To help you fill that configuration struct properly, use the functions in this 
  module.
  """

  @doc """
  Generates a `Joken.Token` with the following defaults:
  - Poison as the json_module
  - claims: exp(now + 2 hours), iat(now), nbf(now - 100ms) and iss ("Joken")
  - validations for default :
    - with_validation(:exp, &(&1 > current_time))
    - with_validation(:iat, &(&1 < current_time))
    - with_validation(:nbf, &(&1 < current_time))
  """
  @spec token() :: Token.t
  def token() do
    %Token{}
    |> with_json_module(Poison)
    |> with_exp
    |> with_iat
    |> with_nbf
    |> with_validation(:exp, &(&1 > current_time))
    |> with_validation(:iat, &(&1 < current_time))
    |> with_validation(:nbf, &(&1 < current_time))
  end

  @doc """
  Generates a `Joken.Token` with either a custom payload or a compact token. 
  Defaults Poison as the json module.
  """
  @spec token(binary | map) :: Token.t
  def token(payload) when is_map(payload) do
    %Token{claims: payload}
    |> with_json_module(Poison)
  end
  def token(token) when is_binary(token) do
    %Token{token: token}
    |> with_json_module(Poison)
  end

  @doc """
  Configures the default JSON module for Joken.
  """
  @spec with_json_module(Token.t, atom) :: Token.t
  def with_json_module(token = %Token{}, module) when is_atom(module) do
    JOSE.json_module(module)
    %{ token | json_module: module }
  end

  @doc """
  Sets the given compact token into the given `Joken.Token` struct.
  """
  @spec with_compact_token(Token.t, binary) :: Token.t
  def with_compact_token(token = %Token{}, compact) when is_binary(compact) do
    %{ token | token: compact }
  end
  
  @doc """
  Adds `:exp` claim with a default value of now + 2hs.
  """
  @spec with_exp(Token.t) :: Token.t
  def with_exp(token = %Token{claims: claims}) do
    %{ token | claims: Map.put(claims, :exp, current_time + (2 * 60 * 60 * 1000)) }
  end

  @doc """
  Adds `:exp` claim with a given value.
  """
  @spec with_exp(Token.t, non_neg_integer) :: Token.t
  def with_exp(token = %Token{claims: claims}, time_to_expire) do
    %{ token | claims: Map.put(claims, :exp, time_to_expire) }
  end

  @doc """
  Adds `:iat` claim with a default value of now.
  """
  @spec with_iat(Token.t) :: Token.t
  def with_iat(token = %Token{claims: claims}) do
    %{ token | claims: Map.put(claims, :iat, current_time) }
  end
  @doc """
  Adds `:iat` claim with a given value.
  """
  @spec with_iat(Token.t, non_neg_integer) :: Token.t
  def with_iat(token = %Token{claims: claims}, time_issued_at) do
    %{ token | claims: Map.put(claims, :iat, time_issued_at) }
  end

  @doc """
  Adds `:nbf` claim with a default value of now - 100ms.
  """
  @spec with_nbf(Token.t) :: Token.t
  def with_nbf(token = %Token{claims: claims}) do
    %{ token | claims: Map.put(claims, :nbf, current_time - 100) }
  end

  @doc """
  Adds `:nbf` claim with a given value.
  """
  @spec with_nbf(Token.t, non_neg_integer) :: Token.t
  def with_nbf(token = %Token{claims: claims}, time_not_before) do
    %{ token | claims: Map.put(claims, :nbf, time_not_before) }
  end

  @doc """
  Adds `:iss` claim with a given value.
  """
  @spec with_iss(Token.t, any) :: Token.t
  def with_iss(token = %Token{claims: claims}, issuer) do
    %{ token | claims: Map.put(claims, :iss, issuer) }
  end

  @doc """
  Adds `:sub` claim with a given value.
  """
  @spec with_sub(Token.t, any) :: Token.t
  def with_sub(token = %Token{claims: claims}, sub) do
    %{ token | claims: Map.put(claims, :sub, sub) }
  end

  @doc """
  Adds `:aud` claim with a given value.
  """
  @spec with_aud(Token.t, any) :: Token.t
  def with_aud(token = %Token{claims: claims}, aud) do
    %{ token | claims: Map.put(claims, :aud, aud) }
  end

  @doc """
  Adds `:jti` claim with a given value.
  """
  @spec with_jti(Token.t, any) :: Token.t
  def with_jti(token = %Token{claims: claims}, jti) do
    %{ token | claims: Map.put(claims, :jti, jti) }
  end

  @doc """
  Adds a custom claim with a given value. The key must be an atom.
  """
  @spec with_claim(Token.t, atom, any) :: Token.t
  def with_claim(token = %Token{claims: claims}, claim_key, claim_value) when is_atom(claim_key) do
    %{ token | claims: Map.put(claims, claim_key, claim_value) }
  end

  @doc """
  Adds the given map or struct as the claims for this token
  """
  @spec with_claims(Token.t, map) :: Token.t
  def with_claims(token = %Token{}, claims) do
    %{ token | claims: Joken.Claims.to_claims(claims) }
  end

  # convenience functions

  # HMAC SHA functions
  @doc "See Joken.Signer.hs/2"
  def hs256(secret), do: Signer.hs("HS256", secret)

  @doc "See Joken.Signer.hs/2"
  def hs384(secret), do: Signer.hs("HS384", secret)

  @doc "See Joken.Signer.hs/2"
  def hs512(secret), do: Signer.hs("HS512", secret)

  # 
  @doc "See Joken.Signer.es/2"
  def es256(key), do: Signer.es("ES256", key)

  @doc "See Joken.Signer.es/2"
  def es384(key), do: Signer.es("ES384", key)

  @doc "See Joken.Signer.es/2"
  def es512(key), do: Signer.es("ES512", key)

  # RSASSA-PKCS1-v1_5 SHA
  @doc "See Joken.Signer.rs/2"
  def rs256(key), do: Signer.rs("RS256", key)

  @doc "See Joken.Signer.rs/2"
  def rs384(key), do: Signer.rs("RS384", key)

  @doc "See Joken.Signer.rs/2"
  def rs512(key), do: Signer.rs("RS512", key)

  #  RSASSA-PSS using SHA and MGF1 with SHA
  @doc "See Joken.Signer.ps/2"
  def ps256(key), do: Signer.ps("PS256", key)

  @doc "See Joken.Signer.ps/2"
  def ps384(key), do: Signer.ps("PS384", key)

  @doc "See Joken.Signer.ps/2"
  def ps512(key), do: Signer.ps("PS512", key)
  
  @doc """
  Adds a signer to a token configuration. 

  This **DOES NOT** call `sign/1`, `sign/2`, `verify/1` or `verify/2`. 
  It only sets the signer in the token configuration.
  """
  @spec with_signer(Token.t, Signer.t) :: Token.t
  def with_signer(token = %Token{}, signer = %Signer{}) do
    %{ token | signer: signer }
  end

  @doc """
  Signs a given set of claims. If signing is successful it will put the compact token in 
  the configuration's token field. Otherwise, it will fill the error field.
  """
  @spec sign(Token.t) :: Token.t
  def sign(token), do: Signer.sign(token)

  @doc """
  Same as `sign/1` but overrides any signer that was set in the configuration.
  """
  @spec sign(Token.t, Signer.t) :: Token.t
  def sign(token, signer), do: Signer.sign(token, signer)

  @doc "Convenience function to retrieve the compact token"
  @spec get_compact(Token.t) :: binary | nil
  def get_compact(%Token{token: token}), do: token

  @doc "Convenience function to retrieve the claim set"
  @spec get_claims(Token.t) :: map
  def get_claims(%Token{claims: claims}), do: claims 

  @doc """
  Adds a validation for a given claim key.

  Validation works by applying the given function passing the payload value for that key.

  If it is successful the value is added to the claims. If it fails, then it will raise an
  ArgumentError.

  If a claim in the payload has no validation, then it **WILL BE ADDED** to the claim set.
  """
  @spec with_validation(Token.t, atom, function) :: Token.t
  def with_validation(token = %Token{validations: validations}, claim, function) when is_atom(claim) and is_function(function) do

    %{ token | validations: Map.put(validations, claim, function) }
  end

  @doc """
  Runs verification on the token set in the configuration. 
  
  It first checks the signature comparing the header with the one found in the signer.

  Then it runs validations on the decoded payload. If everything passes then the configuration
  has all the claims available in the claims map.
  """
  @spec verify(Token.t) :: Token.t
  def verify(%Token{} = token), do: Signer.verify(token)
  

  @doc """
  Same as `verify/1` except overrides the Signer in the Token struct with the one defined.
  If the second parameter is not a Signer struct, it will be used to turn the claims into a
  struct using the `module` given
  """
  @spec verify(Token.t, Signer.t) :: Token.t
  def verify(%Token{} = token, %Signer{} = signer), do: Signer.verify(token, signer)

  @spec verify(Token.t, module) :: Token.t
  def verify(%Token{} = token, module), do: Signer.verify(token, token.signer, module)


  @doc """
  Verifies the given `token` using the `signer` and turns the validated claims into a struct
  using the `module`
  """
  @spec verify(Token.t, Signer.t, module) :: Token.t
  def verify(%Token{} = token, %Signer{} = signer, module), do: Signer.verify(token, signer, module)


  @doc """
  Same as `verify/1` except that it returns either: 
  - `{:ok, claims}`
  - `{:error, message}`
  """
  @spec verify!(Token.t) :: {:ok, map} | {:error, binary}
  def verify!(%Token{} = token) do
    Signer.verify(token)
    |> do_verify!
  end

  @doc """
  Same as `verify/2` except that it returns either: 
  - `{:ok, claims}`
  - `{:error, message}`
  """
  @spec verify!(Token.t, Signer.t) :: {:ok, map} | {:error, binary}
  def verify!(%Token{} = token, %Signer{} = signer) do
    Signer.verify(token, signer)
    |> do_verify!
  end

  @spec verify!(Token.t, module) :: {:ok, map} | {:error, binary}
  def verify!(%Token{} = token, module) do
    Signer.verify(token, token.signer, module)
    |> do_verify!
  end

  @doc """
  Same as `verify/3` except that it returns either: 
  - `{:ok, claims}`
  - `{:error, message}`
  """
  @spec verify!(Token.t, Signer.t, module) :: {:ok, map} | {:error, binary}
  def verify!(%Token{} = token, %Signer{} = signer, module) do
    Signer.verify(token, signer, module)
    |> do_verify!
  end

  defp do_verify!(token) do
    if token.error do
      {:error, token.error}
    else
      {:ok, token.claims }
    end
  end
<<<<<<< HEAD
=======
  
  @doc """
  Same as `verify/1` but overrides any Signer that was present in the configuration.
  """
  @spec verify(Token.t, Signer.t) :: Token.t
  def verify(%Token{} = token, %Signer{} = signer), do: Signer.verify(token, signer)


  @doc """
  Helper function to get the current time
  """
  def current_time() do
    {mega, secs, _} = :os.timestamp()
    mega * 1000000 + secs
  end
>>>>>>> 671b7ade
end<|MERGE_RESOLUTION|>--- conflicted
+++ resolved
@@ -335,15 +335,6 @@
       {:ok, token.claims }
     end
   end
-<<<<<<< HEAD
-=======
-  
-  @doc """
-  Same as `verify/1` but overrides any Signer that was present in the configuration.
-  """
-  @spec verify(Token.t, Signer.t) :: Token.t
-  def verify(%Token{} = token, %Signer{} = signer), do: Signer.verify(token, signer)
-
 
   @doc """
   Helper function to get the current time
@@ -352,5 +343,4 @@
     {mega, secs, _} = :os.timestamp()
     mega * 1000000 + secs
   end
->>>>>>> 671b7ade
 end